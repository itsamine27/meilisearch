--- conflicted
+++ resolved
@@ -113,12 +113,9 @@
     "openapi_extensions",
 ] }
 lru = "0.14.0"
-<<<<<<< HEAD
 geo-types = "0.7.16"
 zerometry = "0.1.0"
-=======
 twox-hash = { version = "2.1.1", default-features = false, features = ["std", "xxhash3_64", "xxhash64"] }
->>>>>>> 795045c0
 
 [dev-dependencies]
 mimalloc = { version = "0.1.47", default-features = false }
